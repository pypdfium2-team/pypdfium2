# SPDX-FileCopyrightText: 2021 geisserml <geisserml@gmail.com>
# SPDX-License-Identifier: Apache-2.0

import argparse
import concurrent.futures
import logging
import os
import sys
import tempfile
from os.path import basename, join, splitext

import pypdfium2 as pdfium

logger = logging.getLogger(__name__)


def rotation_type(string):
    rotation = int(string)
    if rotation not in (0, 90, 180, 270):
        raise ValueError(f"Invalid rotation value {rotation}")
    return rotation


def hex_or_none_type(string):
    if string.lower() == "none":
        return None
    else:
        return int(string, 0)


def optimise_mode_type(string):
    return pdfium.OptimiseMode[string.lower()]


def pagetext_type(value):

    if value == "":
        return

    page_indices = []
    splitted = value.split(",")

    for page_or_range in splitted:

        if "-" in page_or_range:

            start, end = page_or_range.split("-")
            start = int(start) - 1
            end = int(end) - 1

            if start < end:
                pages = [i for i in range(start, end + 1)]
            else:
                pages = [i for i in range(start, end - 1, -1)]

            page_indices.extend(pages)

        else:
<<<<<<< HEAD

            page_indices.append(int(page_or_range))

=======
            
            page_indices.append(int(page_or_range) - 1)
    
>>>>>>> e3a48532
    return page_indices


def parse_args():
    parser = argparse.ArgumentParser(description="Rasterise PDFs with PyPDFium2")
    parser.add_argument(
        "--input",
        "-i",
        dest="pdffile",
        default=None,
        help="Path to the PDF document to render.",
    )
    parser.add_argument(
        "--output",
        "-o",
        help="Output directory where to place the serially numbered images.",
    )
    parser.add_argument(
        "--prefix",
        "-p",
        default=None,
        help="Prefix for each image filename.",
    )
    parser.add_argument(
        "--password",
        default=None,
        help="A password to unlock the document, if encrypted.",
    )
    parser.add_argument(
        "--pages",
        default="",
        type=pagetext_type,
        help="Numbers of the pages to render. Defaults to all.",
    )
    parser.add_argument(
        "--scale",
        default="2",
        type=float,
        help=(
            "Define the resolution of the output images. "
            "By default, one PDF point (1/72in) is rendered to 1x1 pixel. "
            "This factor scales the number of pixels that represent one point."
        ),
    )
    parser.add_argument(
        "--rotation",
        default=0,
        type=rotation_type,
        help="Rotate pages by 90, 180 or 270 degrees.",
    )
    parser.add_argument(
        "--background-colour",
        default="0xFFFFFFFF",
        type=hex_or_none_type,
        help=(
            "Page background colour as 32-bit ARGB hex string. "
            "Use None for an alpha channel. Defaults to white (0xFFFFFFFF)."
        ),
    )
    parser.add_argument(
        "--no-annotations",
        action="store_true",
        help="Do not render PDF annotations.",
    )
    parser.add_argument(
        "--optimise-mode",
        default="none",
        type=optimise_mode_type,
        help="Select a rendering optimisation mode (none, lcd_display, printing)",
    )
    parser.add_argument(
        "--processes",
        default=os.cpu_count(),
        type=int,
        help="The number of processes to use for rendering. Defaults to the number of CPU cores.",
    )
    parser.add_argument(
        "--version",
        "-v",
        action="store_true",
        help="Show the program version and exit.",
    )
    return parser.parse_args()


def process_page(
    pdffile,
    i,
    password,
    scale,
    rotation,
    background_colour,
    render_annotations,
    optimise_mode,
    output,
    prefix,
    n_digits,
):

    with pdfium.PdfContext(pdffile, password) as pdf:

        pil_image = pdfium.render_page(
            pdf,
            page_index=i,
            scale=scale,
            rotation=rotation,
            background_colour=background_colour,
            render_annotations=render_annotations,
            optimise_mode=optimise_mode,
        )

    filename = join(output, f"{prefix}{i+1:0{n_digits}}.png")
    pil_image.save(filename)

    return filename


def invoke_process_page(args):
    return process_page(*args)


def get_pageargs(args, filename, page_indices, prefix, n_digits):

    meta_args = []

    for i in page_indices:
        subgroup = [
            filename,
            i,
            args.password,
            args.scale,
            args.rotation,
            args.background_colour,
            not args.no_annotations,
            args.optimise_mode,
            args.output,
            prefix,
            n_digits,
        ]
        meta_args.append(subgroup)

    return meta_args


def main():

    args = parse_args()

    if args.version:
        print(
            f"PyPDFium2 {pdfium.__version__}",
            f"PDFium {pdfium.__pdfium_version__}",
            sep="\n",
        )
        sys.exit()

    if args.pdffile is None:
        raise ValueError("An input file is required.")

    filename = args.pdffile
    temporary = None
    if sys.platform.startswith("win32") and not filename.isascii():
        temporary = tempfile.NamedTemporaryFile()
        logger.warning(
            f"Using temporary copy {temporary.name} due to issues with non-ascii filenames on Windows."
        )
        with open(args.pdffile, "rb") as file:
            temporary.write(file.read())
        filename = temporary.name

    with pdfium.PdfContext(filename, args.password) as pdf:
        n_pages = pdfium.FPDF_GetPageCount(pdf)

    if args.pages is None:
        page_indices = [i for i in range(n_pages)]
    else:
        page_indices = args.pages

    n_digits = len(str(n_pages))

    if args.prefix is None:
        prefix = splitext(basename(args.pdffile))[0] + "_"
    else:
        prefix = args.prefix

    pageargs = get_pageargs(args, filename, page_indices, prefix, n_digits)

    with concurrent.futures.ProcessPoolExecutor(args.processes) as pool:
        map = pool.map(invoke_process_page, pageargs)
        for filename in map:
            print(filename)

    if temporary is not None:
        temporary.close()


# the if-main guard is necessary for multiprocessing to work correctly
if __name__ == "__main__":
    main()<|MERGE_RESOLUTION|>--- conflicted
+++ resolved
@@ -56,15 +56,8 @@
             page_indices.extend(pages)
 
         else:
-<<<<<<< HEAD
-
-            page_indices.append(int(page_or_range))
-
-=======
-            
             page_indices.append(int(page_or_range) - 1)
-    
->>>>>>> e3a48532
+
     return page_indices
 
 
