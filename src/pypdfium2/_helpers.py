--- conflicted
+++ resolved
@@ -99,13 +99,9 @@
     Parameters:
 
         pdf:
-<<<<<<< HEAD
-            A PDFium document.
-
-=======
+
             A PDFium document (can be obtained with :class:`PdfContext`).
-        
->>>>>>> e3a48532
+
         page_index:
             Zero-based index of the page to render.
 
