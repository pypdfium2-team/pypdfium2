#! /usr/bin/env python3
# SPDX-FileCopyrightText: 2021 geisserml <geisserml@gmail.com>
# SPDX-License-Identifier: Apache-2.0

# Download the PDFium binaries and generate ctypes bindings

import os
<<<<<<< HEAD
=======
from os.path import (
    dirname,
    realpath,
    join,
)
>>>>>>> 21369382
import shutil
import subprocess
import tarfile
import threading
from os.path import dirname, join, realpath
from urllib import request

SourceTree = dirname(realpath(__file__))
VersionFile = join(SourceTree, "src", "pypdfium2", "_version.py")
DataTree = join(SourceTree, "data")
ReleaseURL = (
    "https://github.com/bblanchon/pdfium-binaries/releases/download/chromium%2F"
)
ReleaseFiles = {
<<<<<<< HEAD
    "pdfium-mac-arm64.tgz": "darwin-arm64",
    "pdfium-mac-x64.tgz": "darwin-x64",
    "pdfium-linux-arm.tgz": "linux-arm32",
    "pdfium-linux-arm64.tgz": "linux-arm64",
    "pdfium-linux-x64.tgz": "linux-x64",
    "pdfium-windows-x64.tgz": "windows-x64",
    "pdfium-windows-x86.tgz": "windows-x86",
=======
    'pdfium-mac-arm64.tgz'    : 'darwin-arm64',
    'pdfium-mac-x64.tgz'      : 'darwin-x64',
    'pdfium-linux-arm.tgz'    : 'linux-arm32',
    'pdfium-linux-arm64.tgz'  : 'linux-arm64',
    'pdfium-linux-x64.tgz'    : 'linux-x64',
    'pdfium-win-x64.tgz'      : 'windows-x64',
    'pdfium-win-x86.tgz'      : 'windows-x86',
>>>>>>> 21369382
}


def __version_pos(version_content, variable):
    expression = variable + " = "
    pos_var = version_content.index(expression) + len(expression)
    pos_lineend = len(version_content[:pos_var]) + version_content[pos_var:].index("\n")
    return pos_var, pos_lineend


def _get_version(version_content, variable):
    pos_var, pos_lineend = __version_pos(version_content, variable)
    value = version_content[pos_var:pos_lineend]
    version = int(value)
    return version


def _set_version(version_content, variable, new_version):
    pos_var, pos_lineend = __version_pos(version_content, variable)
    new_vc = (
        version_content[:pos_var] + str(new_version) + version_content[pos_lineend:]
    )
    return new_vc


def get_latest_version():
<<<<<<< HEAD
    Git = shutil.which("git")
    git_ls = subprocess.run(
        f"{Git} ls-remote https://github.com/bblanchon/pdfium-binaries.git",
        stdout=subprocess.PIPE,
        stderr=subprocess.PIPE,
        shell=True,
=======
    git_ls = subprocess.run(
        f'git ls-remote https://github.com/bblanchon/pdfium-binaries.git',
        stdout = subprocess.PIPE,
        stderr = subprocess.STDOUT,
        shell  = True,
>>>>>>> 21369382
    )
    git_ls = git_ls.stdout.decode("UTF-8")
    tag = git_ls.split("\t")[-1].replace("\n", "")
    version = int(tag.split("/")[-1])
    return version


def handle_versions(latest_version):

    with open(VersionFile, "r") as file:
        version_content = file.read()
        v_minor = _get_version(version_content, "V_MINOR")
        v_libpdfium = _get_version(version_content, "V_LIBPDFIUM")

    if v_libpdfium < latest_version:
        print("New PDFium build")
        new_content = _set_version(version_content, "V_MINOR", v_minor + 1)
        new_content = _set_version(new_content, "V_LIBPDFIUM", latest_version)
        with open(VersionFile, "w") as file:
            file.write(new_content)
    else:
        print(
            "No new PDFium build - will re-create bindings without incrementing version"
        )


def clear_data():
    shutil.rmtree(DataTree)
    os.mkdir(DataTree)
    with open(join(DataTree,'.gitkeep'), 'w') as gitkeep:
        gitkeep.write('')


def download_releases(latest_version):

    base_url = f"{ReleaseURL}{latest_version}/"
    archives = []

    threads = []

    for filename, directory in ReleaseFiles.items():

        file_url = base_url + filename
        dest_dir = join(DataTree, directory)
        if not os.path.exists(dest_dir):
            os.mkdir(dest_dir)

        file_path = join(dest_dir, filename)

        print(f"Downloading {file_url} -> {file_path}")
        thread = threading.Thread(
            target=request.urlretrieve, args=(file_url, file_path)
        )
        thread.start()
        threads.append((thread, file_path))

    for thread, file_path in threads:
        thread.join()
        archives.append(file_path)

    return archives


def unpack_archives(archives):

    for file in archives:
        extraction_path = join(dirname(file), "build_tar")
        with tarfile.open(file) as archive:
            archive.extractall(extraction_path)
        os.remove(file)


def generate_bindings():
<<<<<<< HEAD

    Ctypesgen = shutil.which("ctypesgen")

    for directory in ReleaseFiles.values():

        platform_dir = join(DataTree, directory)
        build_dir = join(platform_dir, "build_tar")

        if directory.startswith("windows"):

            bin_name = "pdfium.dll"

            if directory.endswith("x64"):
                bin_dir = join(build_dir, "x64", "bin")
            elif directory.endswith("x86"):
                bin_dir = join(build_dir, "x86", "bin")

        elif directory.startswith("darwin"):

            bin_name = "pdfium.dylib"
            bin_dir = join(build_dir, "lib")

        elif directory.startswith("linux"):

            bin_name = "pdfium"
            bin_dir = join(build_dir, "lib")

=======
    
    for dirname in ReleaseFiles.values():
        
        platform_dir = join(DataTree, dirname)
        build_dir = join(platform_dir, 'build_tar')
        
        if dirname.startswith('windows'):
            
            bin_name = 'pdfium.dll'
            
            if dirname.endswith('x64'):
                bin_dir = join(build_dir,'x64','bin')
            elif dirname.endswith('x86'):
                bin_dir = join(build_dir,'x86','bin')
            
        elif dirname.startswith('darwin'):
            
            bin_name = 'pdfium.dylib'
            bin_dir = join(build_dir,'lib')
            
        elif dirname.startswith('linux'):
            
            bin_name = 'pdfium'
            bin_dir = join(build_dir,'lib')
        
>>>>>>> 21369382
        current_bin_name = os.listdir(bin_dir)[0]
        bindings_file = join(platform_dir, "_pypdfium.py")
        header_files = join(build_dir, "include", "*.h")

        current_binpath = join(bin_dir, current_bin_name)
        new_binpath = join(bin_dir, bin_name)
        os.rename(current_binpath, new_binpath)
        dest_binpath = join(platform_dir, bin_name)

        shutil.move(new_binpath, dest_binpath)
<<<<<<< HEAD
        strip_dir = os.path.abspath(".")

        ctypesgen_cmd = f"{Ctypesgen} --library=pdfium --strip-build-path {strip_dir} -L . {header_files} -o {bindings_file}"
        subprocess.run(
            ctypesgen_cmd,
            stdout=subprocess.PIPE,
            # stderr = subprocess.PIPE,
            shell=True,
=======
        strip_dir = os.path.abspath('.')
        
        ctypesgen_cmd = f"ctypesgen --library pdfium --strip-build-path {strip_dir} -L . {header_files} -o {bindings_file}"
        subprocess.run(
            ctypesgen_cmd,
            stdout = subprocess.PIPE,
            cwd    = platform_dir,
            shell  = True,
>>>>>>> 21369382
        )

        shutil.rmtree(build_dir)
<<<<<<< HEAD

        with open(bindings_file, "r") as file:
            file_text = file.read()
            file_text = file_text.replace(strip_dir, ".")

        with open(bindings_file, "w") as file:
            file.write(file_text)
=======
        
        with open(bindings_file, 'r+') as file_handle:
            text = file_handle.read()
            text = text.replace(strip_dir, '.')
            file_handle.write(text)
>>>>>>> 21369382


def main():
    latest_version = get_latest_version()
    handle_versions(latest_version)
    clear_data()
    archives = download_releases(latest_version)
    unpack_archives(archives)
    generate_bindings()


if __name__ == "__main__":
    main()<|MERGE_RESOLUTION|>--- conflicted
+++ resolved
@@ -5,37 +5,23 @@
 # Download the PDFium binaries and generate ctypes bindings
 
 import os
-<<<<<<< HEAD
-=======
 from os.path import (
     dirname,
     realpath,
     join,
 )
->>>>>>> 21369382
 import shutil
-import subprocess
 import tarfile
 import threading
-from os.path import dirname, join, realpath
+import subprocess
 from urllib import request
 
-SourceTree = dirname(realpath(__file__))
-VersionFile = join(SourceTree, "src", "pypdfium2", "_version.py")
-DataTree = join(SourceTree, "data")
-ReleaseURL = (
-    "https://github.com/bblanchon/pdfium-binaries/releases/download/chromium%2F"
-)
+
+SourceTree   = dirname(realpath(__file__))
+VersionFile  = join(SourceTree,'src','pypdfium2','_version.py')
+DataTree     = join(SourceTree,'data')
+ReleaseURL   = 'https://github.com/bblanchon/pdfium-binaries/releases/download/chromium%2F'
 ReleaseFiles = {
-<<<<<<< HEAD
-    "pdfium-mac-arm64.tgz": "darwin-arm64",
-    "pdfium-mac-x64.tgz": "darwin-x64",
-    "pdfium-linux-arm.tgz": "linux-arm32",
-    "pdfium-linux-arm64.tgz": "linux-arm64",
-    "pdfium-linux-x64.tgz": "linux-x64",
-    "pdfium-windows-x64.tgz": "windows-x64",
-    "pdfium-windows-x86.tgz": "windows-x86",
-=======
     'pdfium-mac-arm64.tgz'    : 'darwin-arm64',
     'pdfium-mac-x64.tgz'      : 'darwin-x64',
     'pdfium-linux-arm.tgz'    : 'linux-arm32',
@@ -43,16 +29,14 @@
     'pdfium-linux-x64.tgz'    : 'linux-x64',
     'pdfium-win-x64.tgz'      : 'windows-x64',
     'pdfium-win-x86.tgz'      : 'windows-x86',
->>>>>>> 21369382
 }
 
 
 def __version_pos(version_content, variable):
-    expression = variable + " = "
+    expression = variable + ' = '
     pos_var = version_content.index(expression) + len(expression)
-    pos_lineend = len(version_content[:pos_var]) + version_content[pos_var:].index("\n")
+    pos_lineend = len(version_content[:pos_var]) + version_content[pos_var:].index('\n')
     return pos_var, pos_lineend
-
 
 def _get_version(version_content, variable):
     pos_var, pos_lineend = __version_pos(version_content, variable)
@@ -60,54 +44,40 @@
     version = int(value)
     return version
 
-
 def _set_version(version_content, variable, new_version):
     pos_var, pos_lineend = __version_pos(version_content, variable)
-    new_vc = (
-        version_content[:pos_var] + str(new_version) + version_content[pos_lineend:]
-    )
+    new_vc = version_content[:pos_var] + str(new_version) + version_content[pos_lineend:]
     return new_vc
 
 
 def get_latest_version():
-<<<<<<< HEAD
-    Git = shutil.which("git")
-    git_ls = subprocess.run(
-        f"{Git} ls-remote https://github.com/bblanchon/pdfium-binaries.git",
-        stdout=subprocess.PIPE,
-        stderr=subprocess.PIPE,
-        shell=True,
-=======
     git_ls = subprocess.run(
         f'git ls-remote https://github.com/bblanchon/pdfium-binaries.git',
         stdout = subprocess.PIPE,
         stderr = subprocess.STDOUT,
         shell  = True,
->>>>>>> 21369382
     )
-    git_ls = git_ls.stdout.decode("UTF-8")
-    tag = git_ls.split("\t")[-1].replace("\n", "")
-    version = int(tag.split("/")[-1])
+    git_ls = git_ls.stdout.decode('UTF-8')
+    tag = git_ls.split('\t')[-1].replace('\n', '')
+    version = int(tag.split('/')[-1])
     return version
 
 
 def handle_versions(latest_version):
-
-    with open(VersionFile, "r") as file:
+    
+    with open(VersionFile, 'r') as file:
         version_content = file.read()
         v_minor = _get_version(version_content, "V_MINOR")
         v_libpdfium = _get_version(version_content, "V_LIBPDFIUM")
-
+    
     if v_libpdfium < latest_version:
         print("New PDFium build")
-        new_content = _set_version(version_content, "V_MINOR", v_minor + 1)
+        new_content = _set_version(version_content, "V_MINOR", v_minor+1)
         new_content = _set_version(new_content, "V_LIBPDFIUM", latest_version)
-        with open(VersionFile, "w") as file:
+        with open(VersionFile, 'w') as file:
             file.write(new_content)
     else:
-        print(
-            "No new PDFium build - will re-create bindings without incrementing version"
-        )
+        print("No new PDFium build - will re-create bindings without incrementing version")
 
 
 def clear_data():
@@ -118,74 +88,43 @@
 
 
 def download_releases(latest_version):
-
+    
     base_url = f"{ReleaseURL}{latest_version}/"
     archives = []
-
+    
     threads = []
-
-    for filename, directory in ReleaseFiles.items():
-
+    
+    for filename, dirname in ReleaseFiles.items():
+        
         file_url = base_url + filename
-        dest_dir = join(DataTree, directory)
+        dest_dir = join(DataTree, dirname)
         if not os.path.exists(dest_dir):
             os.mkdir(dest_dir)
-
+        
         file_path = join(dest_dir, filename)
-
+        
         print(f"Downloading {file_url} -> {file_path}")
-        thread = threading.Thread(
-            target=request.urlretrieve, args=(file_url, file_path)
-        )
+        thread = threading.Thread(target=request.urlretrieve, args=(file_url, file_path))
         thread.start()
-        threads.append((thread, file_path))
-
+        threads.append( (thread, file_path) )
+    
     for thread, file_path in threads:
         thread.join()
         archives.append(file_path)
-
+    
     return archives
 
 
 def unpack_archives(archives):
-
+    
     for file in archives:
-        extraction_path = join(dirname(file), "build_tar")
+        extraction_path = join(dirname(file), 'build_tar')
         with tarfile.open(file) as archive:
             archive.extractall(extraction_path)
         os.remove(file)
 
 
 def generate_bindings():
-<<<<<<< HEAD
-
-    Ctypesgen = shutil.which("ctypesgen")
-
-    for directory in ReleaseFiles.values():
-
-        platform_dir = join(DataTree, directory)
-        build_dir = join(platform_dir, "build_tar")
-
-        if directory.startswith("windows"):
-
-            bin_name = "pdfium.dll"
-
-            if directory.endswith("x64"):
-                bin_dir = join(build_dir, "x64", "bin")
-            elif directory.endswith("x86"):
-                bin_dir = join(build_dir, "x86", "bin")
-
-        elif directory.startswith("darwin"):
-
-            bin_name = "pdfium.dylib"
-            bin_dir = join(build_dir, "lib")
-
-        elif directory.startswith("linux"):
-
-            bin_name = "pdfium"
-            bin_dir = join(build_dir, "lib")
-
-=======
     
     for dirname in ReleaseFiles.values():
         
@@ -211,27 +150,16 @@
             bin_name = 'pdfium'
             bin_dir = join(build_dir,'lib')
         
->>>>>>> 21369382
         current_bin_name = os.listdir(bin_dir)[0]
-        bindings_file = join(platform_dir, "_pypdfium.py")
-        header_files = join(build_dir, "include", "*.h")
-
+        bindings_file = join(platform_dir,'_pypdfium.py')
+        header_files = join(build_dir,'include','*.h')
+        
         current_binpath = join(bin_dir, current_bin_name)
         new_binpath = join(bin_dir, bin_name)
         os.rename(current_binpath, new_binpath)
         dest_binpath = join(platform_dir, bin_name)
-
+        
         shutil.move(new_binpath, dest_binpath)
-<<<<<<< HEAD
-        strip_dir = os.path.abspath(".")
-
-        ctypesgen_cmd = f"{Ctypesgen} --library=pdfium --strip-build-path {strip_dir} -L . {header_files} -o {bindings_file}"
-        subprocess.run(
-            ctypesgen_cmd,
-            stdout=subprocess.PIPE,
-            # stderr = subprocess.PIPE,
-            shell=True,
-=======
         strip_dir = os.path.abspath('.')
         
         ctypesgen_cmd = f"ctypesgen --library pdfium --strip-build-path {strip_dir} -L . {header_files} -o {bindings_file}"
@@ -240,25 +168,14 @@
             stdout = subprocess.PIPE,
             cwd    = platform_dir,
             shell  = True,
->>>>>>> 21369382
         )
-
+        
         shutil.rmtree(build_dir)
-<<<<<<< HEAD
-
-        with open(bindings_file, "r") as file:
-            file_text = file.read()
-            file_text = file_text.replace(strip_dir, ".")
-
-        with open(bindings_file, "w") as file:
-            file.write(file_text)
-=======
         
         with open(bindings_file, 'r+') as file_handle:
             text = file_handle.read()
             text = text.replace(strip_dir, '.')
             file_handle.write(text)
->>>>>>> 21369382
 
 
 def main():
@@ -270,5 +187,5 @@
     generate_bindings()
 
 
-if __name__ == "__main__":
+if __name__ == '__main__':
     main()