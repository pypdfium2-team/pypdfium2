# SPDX-FileCopyrightText: 2021 geisserml <geisserml@gmail.com>
# SPDX-License-Identifier: Apache-2.0

[metadata]
name = pypdfium2
version = attr: pypdfium2._version.V_PYPDFIUM2
description = Python bindings to PDFium
long_description = file: README.md
long_description_content_type = text/markdown
author = pypdfium2-team
author_email = geisserml@gmail.com
license = Apache-2.0
license_files =
    LICENSES/*
    LICENSE-PDFium.txt
classifiers = 
    Development Status :: 4 - Beta
    Intended Audience :: Developers
    Intended Audience :: Information Technology
    Intended Audience :: Education
    Programming Language :: Python :: 3
    Programming Language :: Python :: 3 :: Only
    Programming Language :: Python :: Implementation :: CPython
    Topic :: Multimedia :: Graphics
    Topic :: Software Development :: Libraries
keywords = Python, PDF, PDFium

[options]
packages = find:
package_dir =
    =src
python_requires = >=3.6
zip_safe = False

[options.packages.find]
where = src

<<<<<<< HEAD
[flake8]
max-line-length = 120
ignore = E203,E501,W503,W601
filename = src/*.py,test/*.py
per-file-ignores = src/pypdfium2/__init__.py:F401,F403
exclude = src/pypdfium2/_pypdfium.py setup*.py
=======
[options.entry_points]
console_scripts =
    pypdfium2 = pypdfium2.__main__:main

[options.extras_require]
docs =
    sphinx
    sphinx-rtd-theme
    sphinxcontrib-programoutput
>>>>>>> 21369382
<|MERGE_RESOLUTION|>--- conflicted
+++ resolved
@@ -7,7 +7,7 @@
 description = Python bindings to PDFium
 long_description = file: README.md
 long_description_content_type = text/markdown
-author = pypdfium2-team
+author = geisserml
 author_email = geisserml@gmail.com
 license = Apache-2.0
 license_files =
@@ -29,20 +29,12 @@
 packages = find:
 package_dir =
     =src
-python_requires = >=3.6
+python_requires = >=3.5
 zip_safe = False
 
 [options.packages.find]
 where = src
 
-<<<<<<< HEAD
-[flake8]
-max-line-length = 120
-ignore = E203,E501,W503,W601
-filename = src/*.py,test/*.py
-per-file-ignores = src/pypdfium2/__init__.py:F401,F403
-exclude = src/pypdfium2/_pypdfium.py setup*.py
-=======
 [options.entry_points]
 console_scripts =
     pypdfium2 = pypdfium2.__main__:main
@@ -52,4 +44,10 @@
     sphinx
     sphinx-rtd-theme
     sphinxcontrib-programoutput
->>>>>>> 21369382
+
+[flake8]
+max-line-length = 120
+ignore = E203,E501,W503,W601
+filename = src/*.py,test/*.py
+per-file-ignores = src/pypdfium2/__init__.py:F401,F403
+exclude = src/pypdfium2/_pypdfium.py setup*.py