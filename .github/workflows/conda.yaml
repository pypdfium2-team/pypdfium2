--- conflicted
+++ resolved
@@ -120,13 +120,8 @@
         if: inputs.package == 'helpers'
         run: |
           conda install -y pytest pillow numpy
-<<<<<<< HEAD
-          conda install -y pypdfium2_${{ inputs.package }} --override-channels -c ./conda_dist/ -c pypdfium2-team -c bblanchon
+          conda install -y pypdfium2_${{ inputs.package }} --override-channels -c ./conda_dist/ -c pypdfium2-team -c bblanchon -c defaults
           pytest tests/
-=======
-          conda install -y pypdfium2_${{ inputs.package }} --override-channels -c ./conda_dist/ -c pypdfium2-team -c bblanchon -c defaults
-          pytest tests/ tests_old/
->>>>>>> 7dca75c0
   
   publish:
     
