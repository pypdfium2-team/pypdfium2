<!-- SPDX-FileCopyrightText: 2023 geisserml <geisserml@gmail.com> -->
<!-- SPDX-License-Identifier: CC-BY-4.0 -->

# pypdfium2

[![Downloads](https://pepy.tech/badge/pypdfium2/month)](https://pepy.tech/project/pypdfium2)

[pypdfium2](https://github.com/pypdfium2-team/pypdfium2) is an [ABI-level](#drawbacks-of-abi-level-bindings) Python 3 binding to [PDFium](https://pdfium.googlesource.com/pdfium/+/refs/heads/main), a powerful and liberal-licensed library for PDF rendering, inspection, manipulation and creation.

This bindings project is built using [ctypesgen](https://github.com/ctypesgen/ctypesgen) and external [PDFium binaries](https://github.com/bblanchon/pdfium-binaries/).
Its custom setup infrastructure provides a seamless packaging and installation process. A wide range of platforms is supported with wheel packages.

pypdfium2 includes helpers to simplify common use cases, while the raw PDFium/ctypes API remains accessible as well.


## Installation

* Installing the latest PyPI release (recommended)
  ```bash
  python3 -m pip install -U pypdfium2
  ```
  This will use a pre-built wheel package, the easiest way of installing pypdfium2.

* Installing from source
  
  * With an external PDFium binary
    ```bash
    # In the directory containing the source code of pypdfium2
    python3 -m pip install .
    ```
  
  * With a locally built PDFium binary
    ```bash
    python3 setupsrc/pypdfium2_setup/build_pdfium.py  # call with --help to list options
    PDFIUM_BINARY="sourcebuild" python3 -m pip install .
    ```
    Building PDFium may take a long time because it comes with its own toolchain and bundled dependencies, rather than using system-provided components.[^pdfium_buildsystem]
  
  The host system needs to provide `git` and a C pre-processor (`gcc` or `clang`).
  Setup code also depends on the Python packages `ctypesgen`, `wheel`, and `setuptools`, which will usually get installed automatically.
  
  When installing from source, some additional options of the `pip` package manager may be relevant:
  * `-v`: Request more detailed logging output. Useful for debugging.
  * `-e`: Install in editable mode, so that the installation will point to the source tree. This way, changes directly take effect without needing to re-install. Recommended for development.
  * `--no-build-isolation`: Do not isolate the installation in a virtual environment and use system packages instead. In this case, dependencies specified in `pyproject.toml` (PEP 518) will not take effect and should be pre-installed by the caller. This is an indispensable option if wanting to run the installation with custom versions of setup dependencies.[^no_build_isolation]
  
  [^pdfium_buildsystem]: Replacing PDFium's toolchain with a lean build system that is designed to run on an arbitrary host platform is a long-standing task. This would be required to enable local source build capabilities on installation of an `sdist`. If you have the time and expertise to set up such a build system, please start a repository and inform us about it.
  
  [^no_build_isolation]: Possible scenarios include using a locally modified version of a dependency, or supplying a dependency built from a certain commit.
  
* Unofficial distributions
  
<<<<<<< HEAD
  To the authors' knowledge, there currently are no other distributions of pypdfium2 apart from the official wheel releases on PyPI and GitHub. There is no conda package yet.
  So far, pypdfium2 has not been included in any operating system repositories. While we are interested in cooperation with external package maintainers to make this possible, the authors of this project have no control over and are not responsible for third-party distributions of pypdfium2.
=======
  pypdfium2 currently releases official builds on PyPI and GitHub.
  The authors of this project have no control over and are not responsible for third-party distributions of pypdfium2 (such as unofficial conda packages/recipes).
  However, we are interested in cooperation with external package maintainers for wider adoption of pypdfium2 (e.g. linux distros).

>>>>>>> 456899cb

### Setup magic

As pypdfium2 uses external binaries, there are some special setup aspects to consider.

* Binaries are stored in platform-specific sub-directories of `data/`, along with bindings and version information.
* The environment variable `$PDFIUM_BINARY` controls which binary to include on setup.
  The format spec is `[$PLATFORM][-v8][:$VERSION]` (`[]` = segments, `$CAPS` = variables).
* Examples: `auto`, `auto:5975` `auto-v8:5975` (`auto` may be subsituted by an explicit platform name, e.g. `linux_x64`).
* Details:
  - Platform:
    + If unset or `auto`, the host platform is detected and a corresponding binary will be selected.
    + If set to a certain platform identifier (e.g. `linux_x64`, `darwin_arm64`, ...), binaries for the requested platform will be used.[^platform_ids]
    + If set to `sourcebuild`, binaries will be taken from the location where the build script places its artifacts, assuming a prior run of `build_pdfium.py`.
    + If set to `none`, no platform-dependent files will be injected, so as to create a source distribution.
    `sourcebuild` and `none` are standalone, they cannot be followed by additional specifiers.
  - V8: If given, use the V8 (JavaScript) and XFA enabled pdfium binaries. Otherwise, use the regular (non-V8) binaries.
  - Version: If given, use the specified pdfium-binaries release. Otherwise, use the latest one.

[^platform_ids]: This is mainly of internal interest for packaging, so that wheels can be crafted for any platform without access to a native host.

### Runtime Dependencies

pypdfium2 does not have any mandatory runtime dependencies apart from Python and its standard library.

However, some optional support model features require additional packages:
* [`Pillow`](https://pillow.readthedocs.io/en/stable/) (module name `PIL`) is a highly pouplar imaging library for Python.
  pypdfium2 provides convenience methods to directly take or return PIL image objects when dealing with raster graphics.
* [`NumPy`](https://numpy.org/doc/stable/index.html) is a library for scientific computing. Similar to `Pillow`, pypdfium2 provides helpers to get raster graphics in the form of multidimensional numpy arrays.


## Usage

### [Support model](https://pypdfium2.readthedocs.io/en/stable/python_api.html)

<!-- TODO demonstrate more APIs (e. g. TOC, rendering multiple pages, XObject placement, transform matrices, image extraction, ...) -->

Here are some examples of using the support model API.

* Import the library
  ```python
  import pypdfium2 as pdfium
  ```

* Open a PDF using the helper class `PdfDocument` (supports file path strings, bytes, and byte buffers)
  ```python
  pdf = pdfium.PdfDocument("./path/to/document.pdf")
  version = pdf.get_version()  # get the PDF standard version
  n_pages = len(pdf)  # get the number of pages in the document
  ```

* Load a page to work with
  ```python
  page = pdf[0]
  
  # Get page dimensions in PDF canvas units (1pt->1/72in by default)
  width, height = page.get_size()
  # Set the absolute page rotation to 90° clockwise
  page.set_rotation(90)
  
  # Locate objects on the page
  for obj in page.get_objects():
      print(obj.level, obj.type, obj.get_bounds())
  ```

* Render a single page
  ```python
  bitmap = page.render(
      scale = 1,    # 72dpi resolution
      rotation = 0, # no additional rotation
      # ... further rendering options
  )
  pil_image = bitmap.to_pil()
  pil_image.show()
  ```

* Extract and search text
  ```python
  # Load a text page helper
  textpage = page.get_textpage()
  
  # Extract text from the whole page
  text_all = textpage.get_text_range()
  # Extract text from a specific rectangular area
  text_part = textpage.get_text_bounded(left=50, bottom=100, right=width-50, top=height-100)
  
  # Locate text on the page
  searcher = textpage.search("something", match_case=False, match_whole_word=False)
  # This returns the next occurrence as (char_index, char_count), or None if not found
  first_occurrence = searcher.get_next()
  ```

* Create a new PDF with an empty A4 sized page
  ```python
  pdf = pdfium.PdfDocument.new()
  width, height = (595, 842)
  page_a = pdf.new_page(width, height)
  ```

* Include a JPEG image in a PDF
  ```python
  pdf = pdfium.PdfDocument.new()
  
  image = pdfium.PdfImage.new(pdf)
  image.load_jpeg("./tests/resources/mona_lisa.jpg")
  width, height = image.get_px_size()
  
  matrix = pdfium.PdfMatrix().scale(width, height)
  image.set_matrix(matrix)
  
  page = pdf.new_page(width, height)
  page.insert_obj(image)
  page.gen_content()
  ```

* Save the document
  ```python
  # PDF 1.7 standard
  pdf.save("output.pdf", version=17)
  ```

### Raw PDFium API

While helper classes conveniently wrap the raw PDFium API, it may still be accessed directly and is available in the namespace `pypdfium2.raw`. Lower-level helpers that may aid with using the raw API are provided in `pypdfium2.internal`.

```python
import pypdfium2.raw as pdfium_r
import pypdfium2.internal as pdfium_i
```

Since PDFium is a large library, many components are not covered by helpers yet. You may seamlessly interact with the raw API while still using helpers where available. When used as ctypes function parameter, helper objects automatically resolve to the underlying raw object (but you may still access it explicitly if desired):
```python
permission_flags = pdfium_r.FPDF_GetDocPermission(pdf.raw)  # explicit
permission_flags = pdfium_r.FPDF_GetDocPermission(pdf)      # implicit
```

For PDFium documentation, please look at the comments in its [public header files](https://pdfium.googlesource.com/pdfium/+/refs/heads/main/public/).[^pdfium_docs]
A large variety of examples on how to interface with the raw API using [`ctypes`](https://docs.python.org/3/library/ctypes.html) is already provided with [support model source code](src/pypdfium2/_helpers).
Nonetheless, the following guide may be helpful to get started with the raw API, especially for developers who are not familiar with `ctypes` yet.

[^pdfium_docs]: Unfortunately, no recent HTML-rendered documentation is available for PDFium at the moment.

<!-- TODO write something about weakref.finalize(); add example on creating a C page array -->

* In general, PDFium functions can be called just like normal Python functions.
  However, parameters may only be passed positionally, i. e. it is not possible to use keyword arguments.
  There are no defaults, so you always need to provide a value for each argument.
  ```python
  # arguments: filepath (bytes), password (bytes|None)
  # null-terminate filepath and encode as UTF-8
  pdf = pdfium_r.FPDF_LoadDocument((filepath+"\x00").encode("utf-8"), None)
  ```
  This is the underlying bindings declaration,[^bindings_decl] which loads the function from the binary and
  contains the information required to convert Python types to their C equivalents.
  ```python
  if _libs["pdfium"].has("FPDF_LoadDocument", "cdecl"):
      FPDF_LoadDocument = _libs["pdfium"].get("FPDF_LoadDocument", "cdecl")
      FPDF_LoadDocument.argtypes = [FPDF_STRING, FPDF_BYTESTRING]
      FPDF_LoadDocument.restype = FPDF_DOCUMENT
  ```
  Python `bytes` are converted to `FPDF_STRING` by ctypes autoconversion.
  When passing a string to a C function, it must always be null-terminated, as the function merely receives a pointer to the first item and then continues to read memory until it finds a null terminator.
  
[^bindings_decl]: From the auto-generated bindings file, which is not part of the repository. It is built into wheels, or created on installation. If you have an editable install, the bindings file may be found at `src/raw_unsafe.py`.

* While some functions are quite easy to use, things soon get more complex.
  First of all, function parameters are not only used for input, but also for output:
  ```python
  # Initialise an integer object (defaults to 0)
  c_version = ctypes.c_int()
  # Let the function assign a value to the c_int object, and capture its return code (True for success, False for failure)
  ok = pdfium_r.FPDF_GetFileVersion(pdf, c_version)
  # If successful, get the Python int by accessing the `value` attribute of the c_int object
  # Otherwise, set the variable to None (in other cases, it may be desired to raise an exception instead)
  version = c_version.value if ok else None
  ```

* If an array is required as output parameter, you can initialise one like this (conceived in general terms):
  ```python
  # long form
  array_type = (c_type * array_length)
  array_object = array_type()
  # short form
  array_object = (c_type * array_length)()
  ```
  Example: Getting view mode and target position from a destination object returned by some other function.
  ```python
  # (Assuming `dest` is an FPDF_DEST)
  n_params = ctypes.c_ulong()
  # Create a C array to store up to four coordinates
  view_pos = (pdfium_r.FS_FLOAT * 4)()
  view_mode = pdfium_r.FPDFDest_GetView(dest, n_params, view_pos)
  # Convert the C array to a Python list and cut it down to the actual number of coordinates
  view_pos = list(view_pos)[:n_params.value]
  ```

* For string output parameters, callers needs to provide a sufficiently long, pre-allocated buffer.
  This may work differently depending on what type the function requires, which encoding is used, whether the number of bytes or characters is returned, and whether space for a null terminator is included or not. Carefully review the documentation for the function in question to fulfill its requirements.
  
  Example A: Getting the title string of a bookmark.
  ```python
  # (Assuming `bookmark` is an FPDF_BOOKMARK)
  # First call to get the required number of bytes (not characters!), including space for a null terminator
  n_bytes = pdfium_r.FPDFBookmark_GetTitle(bookmark, None, 0)
  # Initialise the output buffer
  buffer = ctypes.create_string_buffer(n_bytes)
  # Second call with the actual buffer
  pdfium_r.FPDFBookmark_GetTitle(bookmark, buffer, n_bytes)
  # Decode to string, cutting off the null terminator
  # Encoding: UTF-16LE (2 bytes per character)
  title = buffer.raw[:n_bytes-2].decode("utf-16-le")
  ```
  
  Example B: Extracting text in given boundaries.
  ```python
  # (Assuming `textpage` is an FPDF_TEXTPAGE and the boundary variables are set)
  # Store common arguments for the two calls
  args = (textpage, left, top, right, bottom)
  # First call to get the required number of characters (not bytes!) - a possible null terminator is not included
  n_chars = pdfium_r.FPDFText_GetBoundedText(*args, None, 0)
  # If no characters were found, return an empty string
  if n_chars <= 0:
      return ""
  # Calculate the required number of bytes (UTF-16LE encoding again)
  n_bytes = 2 * n_chars
  # Initialise the output buffer - this function can work without null terminator, so skip it
  buffer = ctypes.create_string_buffer(n_bytes)
  # Re-interpret the type from char to unsigned short as required by the function
  buffer_ptr = ctypes.cast(buffer, ctypes.POINTER(ctypes.c_ushort))
  # Second call with the actual buffer
  pdfium_r.FPDFText_GetBoundedText(*args, buffer_ptr, n_chars)
  # Decode to string (You may want to pass `errors="ignore"` to skip possible errors in the PDF's encoding)
  text = buffer.raw.decode("utf-16-le")
  ```

* Not only are there different ways of string output that need to be handled according to the requirements of the function in question.
  String input, too, can work differently depending on encoding and type.
  We have already discussed `FPDF_LoadDocument()`, which takes a UTF-8 encoded string as `char *`.
  A different examples is `FPDFText_FindStart()`, which needs a UTF-16LE encoded string, given as `unsigned short *`:
  ```python
  # (Assuming `text` is a str and `textpage` an FPDF_TEXTPAGE)
  # Add the null terminator and encode as UTF-16LE
  enc_text = (text + "\x00").encode("utf-16-le")
  # cast `enc_text` to a c_ushort pointer
  text_ptr = ctypes.cast(enc_text, ctypes.POINTER(ctypes.c_ushort))
  search = pdfium_r.FPDFText_FindStart(textpage, text_ptr, 0, 0)
  ```

* Leaving strings, let's suppose you have a C memory buffer allocated by PDFium and wish to read its data.
  PDFium will provide you with a pointer to the first item of the byte array.
  To access the data, you'll want to re-interpret the pointer using `ctypes.cast()` to encompass the whole array:
  ```python
  # (Assuming `bitmap` is an FPDF_BITMAP and `size` is the expected number of bytes in the buffer)
  buffer_ptr = pdfium_r.FPDFBitmap_GetBuffer(bitmap)
  buffer = ctypes.cast(buffer_ptr, ctypes.POINTER(ctypes.c_ubyte * size))
  # Buffer as ctypes array (referencing the original buffer, will be unavailable as soon as the bitmap is destroyed)
  c_array = buffer.contents
  # Buffer as Python bytes (independent copy)
  data = bytes(c_array)
  ```

* Writing data from Python into a C buffer works in a similar fashion:
  ```python
  # (Assuming `buffer_ptr` is a pointer to the first item of a C buffer to write into,
  #  `size` the number of bytes it can store, and `py_buffer` a Python byte buffer)
  c_buffer = ctypes.cast(buffer_ptr, ctypes.POINTER(ctypes.c_char * size))
  # Read from the Python buffer, starting at its current position, directly into the C buffer
  # (until the target is full or the end of the source is reached)
  n_bytes = py_buffer.readinto(c_buffer.contents)  # returns the number of bytes read
  ```

* If you wish to check whether two objects returned by PDFium are the same, the `is` operator won't help you because `ctypes` does not have original object return (OOR),
  i. e. new, equivalent Python objects are created each time, although they might represent one and the same C object.[^ctypes_no_oor] That's why you'll want to use `ctypes.addressof()` to get the memory addresses of the underlying C object.
  For instance, this is used to avoid infinite loops on circular bookmark references when iterating through the document outline:
  ```python
  # (Assuming `pdf` is an FPDF_DOCUMENT)
  seen = set()
  bookmark = pdfium_r.FPDFBookmark_GetFirstChild(pdf, None)
  while bookmark:
      # bookmark is a pointer, so we need to use its `contents` attribute to get the object the pointer refers to
      # (otherwise we'd only get the memory address of the pointer itself, which would result in random behavior)
      address = ctypes.addressof(bookmark.contents)
      if address in seen:
          break  # circular reference detected
      else:
          seen.add(address)
      bookmark = pdfium_r.FPDFBookmark_GetNextSibling(pdf, bookmark)
  ```
  
  [^ctypes_no_oor]: Confer the [ctypes documentation on Pointers](https://docs.python.org/3/library/ctypes.html#pointers).

* In many situations, callback functions come in handy.[^callback_usecases] Thanks to `ctypes`, it is seamlessly possible to use callbacks across Python/C language boundaries.
  
  [^callback_usecases]: e. g. incremental reading/writing, progress bars, pausing of progressive tasks, ...
  
  Example: Loading a document from a Python buffer. This way, file access can be controlled in Python while the whole data does not need to be in memory at once.
  ```python
  import os
  
  # Factory class to create callable objects holding a reference to a Python buffer
  class _reader_class:
    
    def __init__(self, py_buffer):
        self.py_buffer = py_buffer
    
    def __call__(self, _, position, p_buf, size):
        # Write data from Python buffer into C buffer, as explained before
        c_buffer = ctypes.cast(p_buf, ctypes.POINTER(ctypes.c_char * size))
        self.py_buffer.seek(position)
        self.py_buffer.readinto(c_buffer.contents)
        return 1  # non-zero return code for success
  
  # (Assuming py_buffer is a Python file buffer, e. g. io.BufferedReader)
  # Get the length of the buffer
  py_buffer.seek(0, os.SEEK_END)
  file_len = py_buffer.tell()
  py_buffer.seek(0)
  
  # Set up an interface structure for custom file access
  fileaccess = pdfium_r.FPDF_FILEACCESS()
  fileaccess.m_FileLen = file_len
  
  # Assign the callback, wrapped in its CFUNCTYPE
  fileaccess.m_GetBlock = type(fileaccess.m_GetBlock)( _reader_class(py_buffer) )
  
  # Finally, load the document
  pdf = pdfium_r.FPDF_LoadCustomDocument(fileaccess, None)
  ```

<!-- TODO mention pdfium_i.get_bufreader() as a shortcut to set up an FPDF_FILEACCESS interface -->

* When using the raw API, special care needs to be taken regarding object lifetime, considering that Python may garbage collect objects as soon as their reference count reaches zero. However, the interpreter has no way of magically knowing how long the underlying resources of a Python object might still be needed on the C side, so measures need to be taken to keep such objects referenced until PDFium does not depend on them anymore.
  
  If resources need to remain valid after the time of a function call, PDFium documentation usually indicates this clearly. Ignoring requirements on object lifetime will lead to memory corruption (commonly resulting in a segmentation fault).
  
  For instance, the documentation on `FPDF_LoadCustomDocument()` states that
  > The application must keep the file resources |pFileAccess| points to valid until the returned FPDF_DOCUMENT is closed. |pFileAccess| itself does not need to outlive the FPDF_DOCUMENT.
  
  This means that the callback function and the Python buffer need to be kept alive as long as the `FPDF_DOCUMENT` is used.
  This can be achieved by referencing these objects in an accompanying class, e. g.
  
  ```python
  class PdfDataHolder:
      
      def __init__(self, buffer, function):
          self.buffer = buffer
          self.function = function
      
      def close(self):
          # Make sure both objects remain available until this function is called
          # No-op id() call to denote that the object needs to stay in memory up to this point
          id(self.function)
          self.buffer.close()
  
  # ... set up an FPDF_FILEACCESS structure
  
  # (Assuming `py_buffer` is the buffer and `fileaccess` the FPDF_FILEACCESS interface)
  data_holder = PdfDataHolder(py_buffer, fileaccess.m_GetBlock)
  pdf = pdfium_r.FPDF_LoadCustomDocument(fileaccess, None)
  
  # ... work with the pdf
  
  # Close the PDF to free resources
  pdfium_r.FPDF_CloseDocument(pdf)
  # Close the data holder, to keep the object itself and thereby the objects it
  # references alive up to this point, as well as to release the buffer
  data_holder.close()
  ```

* Finally, let's finish this guide with an example on how to render the first page of a document to a `PIL` image in `RGBA` color format.
  ```python
  import math
  import ctypes
  import os.path
  import PIL.Image
  import pypdfium2.raw as pdfium_r
  
  # Load the document
  filepath = os.path.abspath("tests/resources/render.pdf")
  pdf = pdfium_r.FPDF_LoadDocument((filepath+"\x00").encode("utf-8"), None)
  
  # Check page count to make sure it was loaded correctly
  page_count = pdfium_r.FPDF_GetPageCount(pdf)
  assert page_count >= 1
  
  # Load the first page and get its dimensions
  page = pdfium_r.FPDF_LoadPage(pdf, 0)
  width  = math.ceil(pdfium_r.FPDF_GetPageWidthF(page))
  height = math.ceil(pdfium_r.FPDF_GetPageHeightF(page))
  
  # Create a bitmap
  use_alpha = False  # We don't render with transparent background
  bitmap = pdfium_r.FPDFBitmap_Create(width, height, int(use_alpha))
  # Fill the whole bitmap with a white background
  # The color is given as a 32-bit integer in ARGB format (8 bits per channel)
  pdfium_r.FPDFBitmap_FillRect(bitmap, 0, 0, width, height, 0xFFFFFFFF)
  
  # Store common rendering arguments
  render_args = (
      bitmap,  # the bitmap
      page,    # the page
      # positions and sizes are to be given in pixels and may exceed the bitmap
      0,       # left start position
      0,       # top start position
      width,   # horizontal size
      height,  # vertical size
      0,       # rotation (as constant, not in degrees!)
      pdfium_r.FPDF_LCD_TEXT | pdfium_r.FPDF_ANNOT,  # rendering flags, combined with binary or
  )
  
  # Render the page
  pdfium_r.FPDF_RenderPageBitmap(*render_args)
  
  # Get a pointer to the first item of the buffer
  buffer_ptr = pdfium_r.FPDFBitmap_GetBuffer(bitmap)
  # Re-interpret the pointer to encompass the whole buffer
  buffer = ctypes.cast(buffer_ptr, ctypes.POINTER(ctypes.c_ubyte * (width * height * 4)))
  
  # Create a PIL image from the buffer contents
  img = PIL.Image.frombuffer("RGBA", (width, height), buffer.contents, "raw", "BGRA", 0, 1)
  # Save it as file
  img.save("out.png")
  
  # Free resources
  pdfium_r.FPDFBitmap_Destroy(bitmap)
  pdfium_r.FPDF_ClosePage(page)
  pdfium_r.FPDF_CloseDocument(pdf)
  ```

### [Command-line Interface](https://pypdfium2.readthedocs.io/en/stable/shell_api.html)

pypdfium2 also ships with a simple command-line interface, providing access to key features of the support model in a shell environment (e. g. rendering, content extraction, document inspection, page rearranging, ...).

The primary motivation behind this is to have a nice testing interface, but it may be helpful in a variety of other situations as well.
Usage should be largely self-explanatory, assuming a minimum of familiarity with the command-line.


## Licensing

PDFium and pypdfium2 are available by the terms and conditions of either [`Apache-2.0`](LICENSES/Apache-2.0.txt) or [`BSD-3-Clause`](LICENSES/BSD-3-Clause.txt), at your choice.
Various other open-source licenses apply to dependencies bundled with PDFium. Verbatim copies of their respective licenses are contained in the file [`LicenseRef-PdfiumThirdParty.txt`](LICENSES/LicenseRef-PdfiumThirdParty.txt), which also has to be shipped with binary redistributions.
Documentation and examples of pypdfium2 are licensed under [`CC-BY-4.0`](LICENSES/CC-BY-4.0.txt).

pypdfium2 complies with the [reuse standard](https://reuse.software/spec/) by including [SPDX](https://spdx.org/licenses/) headers in source files, and license information for data files in [`.reuse/dep5`](.reuse/dep5).

To the author's knowledge, pypdfium2 is one of the rare Python libraries that are capable of PDF rendering while not being covered by copyleft licenses (such as the `GPL`).[^liberal_pdf_renderlibs]

As of early 2023, a single developer is author and rightsholder of the code base (apart from a few minor [code contributions](https://github.com/pypdfium2-team/pypdfium2/graphs/contributors)).

[^liberal_pdf_renderlibs]: The only other liberal-licensed PDF rendering libraries known to the authors are [`pdf.js`](https://github.com/mozilla/pdf.js/) (JavaScript) and [`Apache PDFBox`](https://github.com/apache/pdfbox) (Java). `pdf.js` is limited to a web environment. Creating Python bindings to `PDFBox` might be possible but there is no serious solution yet (apart from amateurish wrappers around its command-line API).


## Issues

While using pypdfium2, you might encounter bugs or missing features.
In this case, feel free to file an issue. If relevant, include details such as tracebacks, OS and CPU type, as well as the versions of pypdfium2 and used dependencies.

Roadmap:
* pypdfium2
  - [Issues panel](https://github.com/pypdfium2-team/pypdfium2/issues): Initial bug reports and feature requests. May need to be transferred to other projects if not caused by or fixable in pypdfium2 code alone.
  - [Discussions page](https://github.com/pypdfium2-team/pypdfium2/discussions): General questions and suggestions.
* PDFium
  - [Bug tracker](https://bugs.chromium.org/p/pdfium/issues/list): Issues in PDFium.
    Beware: The bridge between Python and C increases the probability of integration issues or API misuse. The symptoms can often make it look like a PDFium bug while it is not.
  - [Mailing list](https://groups.google.com/g/pdfium/): Questions regarding PDFium usage.
* [pdfium-binaries](https://github.com/bblanchon/pdfium-binaries/issues): Binary builder.
* [ctypesgen](https://github.com/ctypesgen/ctypesgen/issues): Bindings generator.

### Known limitations

pypdfium2 also has some drawbacks:

#### Incompatibility with CPython 3.7.6 and 3.8.1

pypdfium2 built with mainstream ctypesgen cannot be used with releases 3.7.6 and 3.8.1 of the CPython interpreter due to a [regression](https://github.com/python/cpython/pull/16799#issuecomment-612353119) that [broke](https://github.com/ctypesgen/ctypesgen/issues/77) ctypesgen-created string handling code.

However, we are currently [making efforts](https://github.com/ctypesgen/ctypesgen/pull/162) to remove ctypesgen's wonky string code.
Since version 4, pypdfium2 releases will be built with a patched variant of ctypesgen.

#### Risk of unknown object lifetime violations

As outlined in the raw API section, it is essential that Python-managed resources remain available as long as they are needed by PDFium.

<!-- TODO rewrite paragraph -->
The problem is that the Python interpreter may garbage collect objects with reference count zero at any time. Thus, it can happen that an unreferenced but still required object by chance stays around long enough before it is garbage collected. Such dangling objects are bound to result in non-deterministic memory corruption rsp. a segmentation fault.
If the timeframe between reaching reference count zero and removal is sufficiently large and roughly consistent across different runs, it is even possible that mistakes regarding object lifetime remain unnoticed for a long time.

Although we intend to develop helpers carefully, it cannot be fully excluded that unknown object lifetime violations are still lurking around somewhere, especially if unexpected requirements were not documented by the time the code was written.

#### Missing raw PDF access

As of this writing, PDFium's public interface does not provide access to the raw PDF data structure (see [issue 1694](https://crbug.com/pdfium/1694)). It does not expose APIs to read/write PDF dictionaries, streams, name/number trees, etc. Instead, it merely offers a predefined set of abstracted functions. This considerably limits the library's potential, compared to other products such as `pikepdf`.

Theoretically, PDFium's non-public backend would provide these capabilities, but it is not exported into the ABI and written in C++ (not pure C), so we cannot access it with `ctypes`. This means it's out of scope for this project.

#### Drawbacks of ABI level bindings

While ABI FFI bindings tend to be more convenient, they do have technical drawbacks compared to API bindings [(overview)](https://cffi.readthedocs.io/en/latest/overview.html#abi-versus-api).
With special platforms and/or code, sometimes unforeseen problems can occur [(case study)](https://github.com/ocrmypdf/OCRmyPDF/issues/541#issuecomment-1173170438).


## Development
<!-- TODO wheel tags, maintainer access, GitHub peculiarities -->

This section contains some key information relevant for project maintainers.

### Long lines policy

The pypdfium2 code base deliberately does not hard wrap long lines.
In our opinion, word wrap should always be done dynamically by the displaying editor.
Dynamic wrapping at column 100 is recommended.

Advantages:
* Developers do not need to waste time on line wrapping while editing. (Doing this manually can be really annoying, and the results are usually inconsistent.)
* Highest flexibility regarding window/monitor size.

Configuration in VS Code:
```
editor.wordWrap = bounded
editor.wordWrapColumn = 100
```

### Documentation

pypdfium2 provides API documentation using [Sphinx](https://github.com/sphinx-doc/sphinx/). It can be rendered to various formats, including HTML:
```bash
sphinx-build -b html ./docs/source ./docs/build/html/
```

Built documentation is primarily hosted on [`readthedocs.org`](https://readthedocs.org/projects/pypdfium2/).
It may be configured using a [`.readthedocs.yaml`](.readthedocs.yaml) file (see [instructions](https://docs.readthedocs.io/en/stable/config-file/v2.html)), and the administration page on the web interface.
RTD supports hosting multiple versions, so we currently have one linked to the `main` branch and another to `stable`.
New builds are automatically triggered by a webhook whenever you push to a linked branch.

Additionally, one documentation build can also be hosted on [GitHub Pages](https://pypdfium2-team.github.io/pypdfium2/index.html).
It is implemented with a CI workflow, which is supposed to be triggered automatically on release.
This provides us with full control over the build environment and the used commands, whereas RTD is kind of limited in this regard.


### Testing

pypdfium2 contains a small test suite to verify the library's functionality. It is written with [pytest](https://github.com/pytest-dev/pytest/):
```bash
./run test
```

Note that ...
* you can pass `-sv` to get more detailed output.
* `$DEBUG_AUTOCLOSE=1` may be set to get debugging information on automatic object finalization.

To get code coverage statistics, you can run
```bash
./run coverage
```

Sometimes, it can also be helpful to test code on many PDFs.[^testing_corpora]
In this case, the command-line interface and `find` come in handy:
```bash
# Example A: Analyse PDF images (in the current working directory)
find . -name '*.pdf' -exec bash -c "echo \"{}\" && pypdfium2 pageobjects \"{}\" --types image" \;
# Example B: Parse PDF table of contents
find . -name '*.pdf' -exec bash -c "echo \"{}\" && pypdfium2 toc \"{}\"" \;
```

[^testing_corpora]: For instance, one could use the testing corpora of open-source PDF libraries (pdfium, pikepdf/ocrmypdf, mupdf/ghostscript, tika/pdfbox, pdfjs, ...)

### Release workflow

The release process is fully automated using Python scripts and a CI setup for GitHub Actions.
A new release is triggered every Tuesday, one day after `pdfium-binaries`.
You may also trigger the workflow manually using the GitHub Actions panel or the [`gh`](https://cli.github.com/) command-line tool.

Python release scripts are located in the folder `setupsrc/pypdfium2_setup`, along with custom setup code:
* `update_pdfium.py` downloads binaries and generates the bindings.
* `craft_packages.py` builds platform-specific wheel packages and a source distribution suitable for PyPI upload.
* `autorelease.py` takes care of versioning, changelog, release note generation and VCS checkin.

The autorelease script has some peculiarities maintainers should know about:
* The changelog for the next release shall be written into `docs/devel/changelog_staging.md`.
  On release, it will be moved into the main changelog under `docs/source/changelog.md`, annotated with the PDFium version update.
  It will also be shown on the GitHub release page.
* pypdfium2 versioning uses the pattern `major.minor.patch`, optionally with an appended beta mark (e. g. `2.7.1`, `2.11.0`, `3.0.0b1`, ...).
  Version changes are based on the following logic:
  * If PDFium was updated, the minor version is incremented.
  * If only pypdfium2 code was updated, the patch version is incremented instead.
  * Major updates and beta marks are controlled via empty files in the `autorelease/` directory.
    If `update_major.txt` exists, the major version is incremented.
    If `update_beta.txt` exists, a new beta tag is set, or an existing one is incremented.
    These files are removed automatically once the release is finished.
  * If switching from a beta release to a non-beta release, only the beta mark is removed while minor and patch versions remain unchanged.

In case of necessity, you may also forego autorelease/CI and do the release manually, which will roughly work like this (though ideally it should never be needed):
* Commit changes to the version file
  ```bash
  git add src/pypdfium2/version.py
  git commit -m "increment version"
  git push
  ```
* Create a new tag that matches the version file
  ```bash
  # substitute $VERSION accordingly
  git tag -a $VERSION
  git push --tags
  ```
* Build the packages
  ```bash
  python3 setupsrc/pypdfium2_setup/update_pdfium.py
  python3 setupsrc/pypdfium2_setup/craft_packages.py
  ```
* Upload to PyPI
  ```bash
  # make sure the packages are valid
  twine check dist/*
  # upload to PyPI (this will interactively ask for your username/password)
  twine upload dist/*
  ```
* Update the `stable` branch to trigger a documentation rebuild
  ```bash
  git checkout stable
  git rebase origin/main  # alternatively: git reset --hard main
  git checkout main
  ```

If something went wrong with commit or tag, you can still revert the changes:
```bash
# perform an interactive rebase to change history (substitute $N_COMMITS with the number of commits to drop or modify)
git rebase -i HEAD~$N_COMMITS
git push --force
# delete local tag (substitute $TAGNAME accordingly)
git tag -d $TAGNAME
# delete remote tag
git push --delete origin $TAGNAME
```
Faulty PyPI releases may be yanked using the web interface.


## Thanks to[^thanks_to]

<!-- order: alphabetical by surname -->

* [Benoît Blanchon](https://github.com/bblanchon): Author of [PDFium binaries](https://github.com/bblanchon/pdfium-binaries/) and [patches](sourcebuild/patches/).
* [Anderson Bravalheri](https://github.com/abravalheri): Help with PEP 517/518 compliance. Hint to use an environment variable rather than separate setup files.
* [Bastian Germann](https://github.com/bgermann): Help with inclusion of licenses for third-party components of PDFium.
* [Tim Head](https://github.com/betatim): Original idea for Python bindings to PDFium with ctypesgen in `wowpng`.
* [Yinlin Hu](https://github.com/YinlinHu): `pypdfium` prototype and `kuafu` PDF viewer.
* [Adam Huganir](https://github.com/adam-huganir): Help with maintenance and development decisions since the beginning of the project.
* [kobaltcore](https://github.com/kobaltcore): Bug fix for `PdfDocument.save()`.
* [Mike Kroutikov](https://github.com/mkroutikov): Examples on how to use PDFium with ctypes in `redstork` and `pdfbrain`.

... and further [code contributors](https://github.com/pypdfium2-team/pypdfium2/graphs/contributors) (GitHub stats).

*If you have somehow contributed to this project but we forgot to mention you here, please let us know.*

[^thanks_to]: People listed in this section may not necessarily have contributed any copyrightable code to the repository. Some have rather helped with ideas, or contributions to dependencies of pypdfium2.


## History

### PDFium

The PDFium code base was originally developed as part of the commercial Foxit SDK, before being acquired and open-sourced by Google, who maintain PDFium independently ever since, while Foxit continue to develop their SDK closed-source.

### pypdfium2

pypdfium2 is the successor of *pypdfium* and *pypdfium-reboot*.

Inspired by *wowpng*, the first known proof of concept Python binding to PDFium using ctypesgen, the initial *pypdfium* package was created. It had to be updated manually, which did not happen frequently. There were no platform-specific wheels, but only a single wheel that contained binaries for 64-bit Linux, Windows and macOS.

*pypdfium-reboot* then added a script to automate binary deployment and bindings generation to simplify regular updates. However, it was still not platform specific.

pypdfium2 is a full rewrite of *pypdfium-reboot* to build platform-specific wheels and consolidate the setup scripts. Further additions include ...
* A CI workflow to automatically release new wheels every Tuesday
* Support models that conveniently wrap the raw PDFium/ctypes API
* Test code
* A script to build PDFium from source<|MERGE_RESOLUTION|>--- conflicted
+++ resolved
@@ -50,15 +50,10 @@
   
 * Unofficial distributions
   
-<<<<<<< HEAD
-  To the authors' knowledge, there currently are no other distributions of pypdfium2 apart from the official wheel releases on PyPI and GitHub. There is no conda package yet.
-  So far, pypdfium2 has not been included in any operating system repositories. While we are interested in cooperation with external package maintainers to make this possible, the authors of this project have no control over and are not responsible for third-party distributions of pypdfium2.
-=======
   pypdfium2 currently releases official builds on PyPI and GitHub.
   The authors of this project have no control over and are not responsible for third-party distributions of pypdfium2 (such as unofficial conda packages/recipes).
   However, we are interested in cooperation with external package maintainers for wider adoption of pypdfium2 (e.g. linux distros).
 
->>>>>>> 456899cb
 
 ### Setup magic
 
